--- conflicted
+++ resolved
@@ -93,20 +93,15 @@
             },
             {
                 "type": "System.Boolean, mscorlib, Version=4.0.0.0, Culture=neutral, PublicKeyToken=b77a5c561934e089",
-<<<<<<< HEAD
-=======
                 "key": "CollapseVertices.collapseToFirst",
                 "value": "{\"m_Value\":false}"
             },
             {
                 "type": "System.Boolean, mscorlib, Version=4.0.0.0, Culture=neutral, PublicKeyToken=b77a5c561934e089",
->>>>>>> df32face
                 "key": "editor.extrudeEdgesAsGroup",
                 "value": "{\"m_Value\":true}"
             },
             {
-<<<<<<< HEAD
-=======
                 "type": "System.Boolean, mscorlib, Version=4.0.0.0, Culture=neutral, PublicKeyToken=b77a5c561934e089",
                 "key": "SelectEdgeLoop.selectIterative",
                 "value": "{\"m_Value\":false}"
@@ -117,7 +112,6 @@
                 "value": "{\"m_Value\":false}"
             },
             {
->>>>>>> df32face
                 "type": "UnityEngine.ProBuilder.SelectMode, Unity.ProBuilder, Version=0.0.0.0, Culture=neutral, PublicKeyToken=null",
                 "key": "editor.selectMode",
                 "value": "{\"m_Value\":1}"
@@ -140,11 +134,7 @@
             {
                 "type": "System.Int32, mscorlib, Version=4.0.0.0, Culture=neutral, PublicKeyToken=b77a5c561934e089",
                 "key": "ShapeBuilder.ActiveShapeIndex",
-<<<<<<< HEAD
-                "value": "{\"m_Value\":6}"
-=======
                 "value": "{\"m_Value\":7}"
->>>>>>> df32face
             },
             {
                 "type": "System.Int32, mscorlib, Version=4.0.0.0, Culture=neutral, PublicKeyToken=b77a5c561934e089",
@@ -164,11 +154,7 @@
             {
                 "type": "UnityEngine.Vector3, UnityEngine.CoreModule, Version=0.0.0.0, Culture=neutral, PublicKeyToken=null",
                 "key": "ShapeBuilder.LastSize",
-<<<<<<< HEAD
-                "value": "{\"m_Value\":{\"x\":0.970001220703125,\"y\":1.9850001335144044,\"z\":-1.9099998474121094}}"
-=======
                 "value": "{\"m_Value\":{\"x\":1.75,\"y\":3.5,\"z\":1.71875}}"
->>>>>>> df32face
             },
             {
                 "type": "UnityEngine.Quaternion, UnityEngine.CoreModule, Version=0.0.0.0, Culture=neutral, PublicKeyToken=null",
